--- conflicted
+++ resolved
@@ -10,11 +10,7 @@
     name='pyMagicSwitchbot',
     packages=['magicswitchbot'],
     install_requires=['bluepy', 'pycryptodome'],
-<<<<<<< HEAD
-    version='1.1.0',
-=======
     version='1.0.15',
->>>>>>> 03657929
     description='Library to control Magic Switchbot devices',
     long_description=long_description,
     long_description_content_type="text/markdown",
@@ -22,7 +18,7 @@
     url='https://github.com/ec-blaster/pyMagicSwitchbot',
     license='MIT',
     classifiers=[
-        'Development Status :: 5 - Production/Stable',
+        'Development Status :: 4 - Beta',
         'Environment :: Other Environment',
         'Intended Audience :: Developers',
         'Operating System :: POSIX :: Linux',
